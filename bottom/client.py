import asyncio
import collections
import functools
from typing import Any, Callable, DefaultDict, List, Optional  # noqa
from bottom.protocol import Protocol
from bottom.pack import pack_command


class Client:
    protocol = None  # type: Optional[Protocol]

    _handlers = None  # type: DefaultDict[str, List[Callable]]
    _events = None  # type: DefaultDict[str, asyncio.Event]

    def __init__(self, host: str, port: int, *,
                 encoding: str = "UTF-8", ssl: bool = True,
                 loop: Optional[asyncio.AbstractEventLoop] = None) -> None:
        self.host = host
        self.port = port
        self.ssl = ssl
        self.encoding = encoding

        if loop is None:
            loop = asyncio.get_event_loop()
        self._loop = loop

        self._handlers = collections.defaultdict(list)
        self._events = collections.defaultdict(
            lambda: asyncio.Event(loop=self.loop))

    @property
    def loop(self) -> asyncio.AbstractEventLoop:
        """Do not change the event loop for a client"""
        return self._loop

    def send(self, command: str, **kwargs: Any) -> None:
        """
        Send a message to the server.

        Examples
        --------
        client.send("nick", nick="weatherbot")
        client.send("privmsg", target="#python", message="Hello, World!")
        """
        packed_command = pack_command(command, **kwargs).strip()
        if not self.protocol:
            raise RuntimeError("Not connected")
        self.protocol.write(packed_command)

<<<<<<< HEAD
    async def connect(self) -> None:
        _, protocol = await self.loop.create_connection(  # type: ignore
            Protocol, host=self.host, port=self.port, ssl=self.ssl)
=======
    async def connect(self):
        def protocol_factory():
            return Protocol(client=self)

        transport, protocol = await self.loop.create_connection(
            protocol_factory, host=self.host, port=self.port, ssl=self.ssl)
>>>>>>> 40a9d2d0
        if self.protocol:
            self.protocol.close()
        self.protocol = protocol
        # TODO: Delete the following code line. It is currently kept in order
        # to not break the current existing codebase. Removing it requires a
        # heavy change in the test codebase.
        protocol.client = self
        self.trigger("client_connect")

    async def disconnect(self) -> None:
        if self.protocol:
            self.protocol.close()

    def trigger(self, event: str, **kwargs: Any) -> None:
        """Trigger all handlers for an event to (asynchronously) execute"""
        event = event.upper()
        for func in self._handlers[event]:
            self.loop.create_task(func(**kwargs))
        # This will unblock anyone that is awaiting on the next loop update,
        # while still ensuring the next `await client.wait(event)` doesn't
        # immediately fire.
        async_event = self._events[event]
        async_event.set()
        async_event.clear()

    async def wait(self, event: str) -> None:
        await self._events[event.upper()].wait()

    def on(self, event: str, func: Optional[Callable] = None) -> Callable:
        """
        Decorate a function to be invoked when the given event occurs.

        The function may be a coroutine.  Your function should accept **kwargs
        in case an event is triggered with unexpected kwargs.

        Example
        -------
        import asyncio
        import bottom

        client = bottom.Client(...)
        @client.on("test")
        async def func(one, two, **kwargs):
            print(one)
            print(two)
            print(kwargs)

        events.trigger("test", **{"one": 1, "two": 2, "extra": "foo"})
        loop = asyncio.get_event_loop()
        # Run all queued events
        loop.stop()
        loop.run_forever()
        """
        if func is None:
            return functools.partial(self.on, event)  # type: ignore
        wrapped = func
        if not asyncio.iscoroutinefunction(wrapped):
            wrapped = asyncio.coroutine(wrapped)
        self._handlers[event.upper()].append(wrapped)
        # Always return original
        return func

    def _connection_lost(self, protocol: asyncio.Protocol) -> None:
        # Ignore connection_lost for old connections
        if protocol is self.protocol:
            self.trigger("client_disconnect")
            self.protocol = None<|MERGE_RESOLUTION|>--- conflicted
+++ resolved
@@ -47,18 +47,13 @@
             raise RuntimeError("Not connected")
         self.protocol.write(packed_command)
 
-<<<<<<< HEAD
     async def connect(self) -> None:
-        _, protocol = await self.loop.create_connection(  # type: ignore
-            Protocol, host=self.host, port=self.port, ssl=self.ssl)
-=======
-    async def connect(self):
-        def protocol_factory():
+        def protocol_factory() -> Protocol:
             return Protocol(client=self)
 
-        transport, protocol = await self.loop.create_connection(
+        # See https://github.com/python/typeshed/issues/953
+        _, protocol = await self.loop.create_connection(  # type: ignore
             protocol_factory, host=self.host, port=self.port, ssl=self.ssl)
->>>>>>> 40a9d2d0
         if self.protocol:
             self.protocol.close()
         self.protocol = protocol
